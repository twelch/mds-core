--- conflicted
+++ resolved
@@ -2,8 +2,8 @@
 import * as assert from 'assert'
 import { decrypt } from '../index'
 const { ENCRYPTED_TEXT } = process.env
-const DEFAULT_ENCRYPTED_TEXT = 'AQICAHhAYaddUZOibOvj/rRTUvSdxqwlaiZHvOM4i7XV4DEr5wFzKI17os' + 
-  'SCxRlGVxdSWP8/AAAAZjBkBgkqhkiG9w0BBwagVzBVAgEAMFAGCSqGSIb3DQEHATAeBglghkgBZQMEAS4wEQQMt' + 
+const DEFAULT_ENCRYPTED_TEXT = 'AQICAHhAYaddUZOibOvj/rRTUvSdxqwlaiZHvOM4i7XV4DEr5wFzKI17os' +
+  'SCxRlGVxdSWP8/AAAAZjBkBgkqhkiG9w0BBwagVzBVAgEAMFAGCSqGSIb3DQEHATAeBglghkgBZQMEAS4wEQQMt' +
   '31oGEx/Hh78ky9YAgEQgCMbMNiEQgOFEM66S5GncBdexWG+jCVgY48oAMSZe051dfeVvg=='
 
 const { ENCRYPTED_TEXT } = process.env
@@ -13,17 +13,9 @@
 '31oGEx/Hh78ky9YAgEQgCMbMNiEQgOFEM66S5GncBdexWG+jCVgY48oAMSZe051dfeVvg=='
 
 describe('Test AWS utils', () => {
-<<<<<<< HEAD
-it('can decrypt cipher text', async () => {
-  const plainText = await decrypt(ENCRYPTED_TEXT || DEFAULT_ENCRYPTED_TEXT)
-  assert.deepEqual(plainText, 'password')
-})
-})
-*/
-=======
   it('can decrypt cipher text', async () => {
    const plainText = await decrypt(ENCRYPTED_TEXT || DEFAULT_ENCRYPTED_TEXT)
    assert.deepEqual(plainText, 'password')
   })
 })
->>>>>>> 5694db20
+*/